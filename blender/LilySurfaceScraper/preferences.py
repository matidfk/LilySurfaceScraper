--- conflicted
+++ resolved
@@ -113,17 +113,12 @@
         textures.label(text="Light settings")
         textures.separator()
 
-<<<<<<< HEAD
-        textures.label(text="Use the energy value from the IES library to determine the strength of the lamp")
-        textures.prop(self, "ies_use_strength")
-=======
-        layout.separator()
         layout.label(text="Add a Backbody node as color input when importing IES textures")
         layout.prop(self, "ies_add_blackbody")
 
-        layout.label(text="Use the energy value from the IES library to determine the strength of the lamp")
-        layout.prop(self, "ies_use_strength")
->>>>>>> ed8ac92b
+        textures.label(text="Use the energy value from the IES library to determine the strength of the lamp")
+        textures.prop(self, "ies_use_strength")
+
         if bool(self.ies_use_strength):
             strength = textures.box()
             strength.label(text="Put the energy value in the strength socket of the IES map instead of the lamp energy")
